--- conflicted
+++ resolved
@@ -1,5 +1,4 @@
 # synthesizer-grids
-<<<<<<< HEAD
 
 This package includes scripts for generating grids for use by the synthesizer synthetic observations package. There are two branches, scripts for creating incident grid and scripts for creating cloudy input files and then combining them to form a synthesizer grid.
 
@@ -37,10 +36,8 @@
 Currently, only a *single* array can be specified. If multiple arrays are provided, only the *first* one will be read and processed.
 
 TODO: update to accept multiple arrays, and iterate over these recursively
-=======
-Package for generating grids for the [synthesizer](https://flaresimulations.github.io/synthesizer/) package.
+
 
 ## Contributing
 
-Contributions welcome. Please read the contributing guidelines [here](https://github.com/flaresimulations/synthesizer/blob/main/docs/CONTRIBUTING.md).
->>>>>>> 10ac5d1b
+Contributions welcome. Please read the contributing guidelines [here](https://github.com/flaresimulations/synthesizer/blob/main/docs/CONTRIBUTING.md).