--- conflicted
+++ resolved
@@ -29,20 +29,7 @@
    "outputs": [],
    "source": [
     "grid_dir = \"/Users/sw376/Dropbox/Research/data/synthesizer/grids\"\n",
-    "grid_name = \"bpass-2.2.1-bin_chabrier03-0.1,300.0\"\n",
-    "grid_name = \"bc03_chabrier03-0.1,100\"\n",
-    "grid_name = \"feltre16\"\n",
-    "grid_name = \"agnsed\"\n",
-<<<<<<< HEAD
-    "grid_name = \"test\"\n",
-    "grid_name = \"test_cloudy-c23.01-sps\"\n",
-    "grid_name = \"test_cloudy-c23.01-sps-reference_ionisation_parameter\"\n",
-    "\n",
-    "spec_type = 'nebular'\n",
-    "# spec_type = 'linecont'"
-=======
-    "grid_name = \"qsosed-isotropic-limited\""
->>>>>>> 799aeeb1
+    "grid_name = \"bpass-2.2.1-bin_chabrier03-0.1,300.0\""
    ]
   },
   {
@@ -81,6 +68,9 @@
    "metadata": {},
    "outputs": [],
    "source": [
+    "\n",
+    "spec_type = 'incident'\n",
+    "\n",
     "grid_point = tuple(np.zeros(grid.attrs[\"axes\"].shape, dtype=np.int8))\n",
     "\n",
     "lam = grid[\"spectra/wavelength\"][()]\n",
@@ -113,30 +103,15 @@
    "outputs": [],
    "source": [
     "\n",
-<<<<<<< HEAD
-    "import itertools\n",
-    "\n",
-    "# Get the corner indices\n",
-    "\n",
-    "# 2D case\n",
-    "# corner_indices = [(0, 0), (0, -1), (-1, 0), (-1, -1)]\n",
-    "\n",
-    "# general case\n",
-    "shape = grid[f\"spectra/{spec_type}\"][:, 0].shape\n",
-    "corner_indices = list(itertools.product(*[(0, -1) for _ in shape]))\n",
-    "\n",
-    "print(corner_indices)\n",
-=======
     "print(grid.attrs[\"axes\"])\n",
     "\n",
     "grid_point = tuple(np.zeros(grid.attrs[\"axes\"].shape, dtype=np.int8))\n",
->>>>>>> 799aeeb1
     "\n",
     "print(grid_point)\n",
     "\n",
     "lam = grid[\"spectra/wavelength\"][()]\n",
     "\n",
-    "for grid_point in corner_indices:\n",
+    "for grid_point in [grid_point]:\n",
     "    lnu = grid[f\"spectra/{spec_type}\"][grid_point]\n",
     "\n",
     "    plt.plot(np.log10(lam), np.log10(lnu))\n",
@@ -146,30 +121,7 @@
    ]
   }
  ],
- "metadata": {
-  "kernelspec": {
-   "display_name": "venv",
-   "language": "python",
-   "name": "python3"
-  },
-  "language_info": {
-   "codemirror_mode": {
-    "name": "ipython",
-    "version": 3
-   },
-   "file_extension": ".py",
-   "mimetype": "text/x-python",
-   "name": "python",
-   "nbconvert_exporter": "python",
-   "pygments_lexer": "ipython3",
-   "version": "3.10.11"
-  },
-  "vscode": {
-   "interpreter": {
-    "hash": "d4fb8525df3c2933e1fe2b0e2382726f2f8767d7ff137e82aa6f121fad304b59"
-   }
-  }
- },
+ "metadata": {},
  "nbformat": 4,
  "nbformat_minor": 5
 }