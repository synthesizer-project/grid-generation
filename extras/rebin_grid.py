--- conflicted
+++ resolved
@@ -100,11 +100,7 @@
         rebinned_grid.attrs[k] = v
 
     # copy various quantities (all excluding the spectra) from the original grid
-<<<<<<< HEAD
-    for ds in ["axes", "specific_ionising_lum", "lines"]:
-=======
     for ds in ["axes", "log10Q", "lines"]:
->>>>>>> 21b6b041
         original_grid.copy(original_grid[ds], rebinned_grid["/"], ds)
 
     # define the new wavelength grid
