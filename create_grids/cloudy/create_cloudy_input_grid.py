"""
Create a grid of cloudy scripts based on combining an incident grid with a set of cloudy parameters.

Also creates a machine specific script.
"""

import numpy as np
import argparse
from pathlib import Path
import yaml
import h5py

# synthesiser modules
from synthesizer.abundances import Abundances
from synthesizer.grid import Grid
from synthesizer.photoionisation import cloudy17 as cloudy


# local modules
from utils import get_grid_properties, apollo_submission_script


def load_grid_params(param_file="c17.03-sps", dir="params"):
    """
    parameters from a single param_file

    Parameters
    ----------
    param_file : str
        Location of YAML file.

    Returns
    -------
    dict
        Dictionary of cloudy parameters
    """

    # open paramter file
    with open(f"{dir}/{param_file}.yaml", "r") as stream:
        try:
            params = yaml.safe_load(stream)
        except yaml.YAMLError as exc:
            print(exc)

    grid_params = {}
    fixed_params = {}

    for k, v in params.items():
        if isinstance(v, list):
            grid_params[k] = np.array(list(map(float, v)))
        else:
            fixed_params[k] = v

    return fixed_params, grid_params


if __name__ == "__main__":
    parser = argparse.ArgumentParser(
        description="Run a grid of incident cloudy models"
    )

    # machine (for submission script generation)
    parser.add_argument("-machine", type=str, required=True)

    # path to synthesizer_data_dir
    parser.add_argument("-synthesizer_data_dir", type=str, required=True)

    # the name of the incident grid
    parser.add_argument("-incident_grid", type=str, required=True)

    # the cloudy parameters, including any grid axes
    parser.add_argument(
        "-cloudy_params", type=str, required=False, default="c17.03-sps"
    )

    # path to cloudy directory (not executable; this is assumed to {cloudy}/{cloudy_version}/source/cloudy.ext)
    parser.add_argument("-cloudy_path", type=str, required=True)

    # verbosity flag
    parser.add_argument("-verbose", type=bool, required=False, default=True)

    args = parser.parse_args()

    verbose = args.verbose

    # load the cloudy parameters you are going to run
    fixed_params, grid_params = load_grid_params(args.cloudy_params)

    # open the parent incident grid
    incident_grid = Grid(
        args.incident_grid,
        grid_dir=f"{args.synthesizer_data_dir}",
        read_lines=False,
    )

    # get name of new grid (concatenation of incident_grid and cloudy parameter file)
    new_grid_name = f"{args.incident_grid}_cloudy-{args.cloudy_params}"

    # define output directories
    output_dir = f"{args.synthesizer_data_dir}/cloudy/{new_grid_name}"

    # make output directories
    Path(output_dir).mkdir(parents=True, exist_ok=True)

    # for submission system output files
    Path(f"{output_dir}/output").mkdir(parents=True, exist_ok=True)

    # set a list of the axes
    axes = list(incident_grid.axes) + list(grid_params.keys())
    if verbose:
        print("axes:", axes)

    # add the incident grid parameters to grid_params
    for axis in incident_grid.axes:
        grid_params[axis] = getattr(incident_grid, axis)

    if verbose:
        # print fixed parameters
        for k, v in fixed_params.items():
            print(k, v)

        # print grid parameters, including incident parameters
        for k, v in grid_params.items():
            print(k, v)

    # if the U model is the reference model (i.e. not fixed) save the grid point for the reference values
    if fixed_params["ionisation_parameter_model"] == "ref":
        # get the indices of the reference grid point (this is used by the reference model)
        incident_ref_grid_point = incident_grid.get_grid_point(
            [fixed_params["reference_" + k] for k in incident_grid.axes]
        )

        # add these to the parameter file
        for k, i in zip(incident_grid.axes, incident_ref_grid_point):
            fixed_params["reference_" + k + "_index"] = i

    # combine all parameters
    params = fixed_params | grid_params

    # save all parameters
    yaml.dump(params, open(f"{output_dir}/params.yaml", "w"))

    # get properties of the grid
    (
        n_axes,
        shape,
        n_models,
        mesh,
        model_list,
        index_list,
    ) = get_grid_properties(axes, grid_params, verbose=True)

    # create new synthesizer grid to contain the new grid

    # open the new grid
    with h5py.File(
        f"{args.synthesizer_data_dir}/{new_grid_name}.hdf5", "w"
    ) as hf:
        # open the original incident model grid
        with h5py.File(
            f"{args.synthesizer_data_dir}/{args.incident_grid}.hdf5", "r"
        ) as hf_incident:
            if verbose:
                hf_incident.visit(print)

            # copy top-level attributes
            for k, v in hf_incident.attrs.items():
                hf.attrs[k] = v

            # add attribute with the original incident grid axes
            hf.attrs["incident_axes"] = hf_incident.attrs["axes"]

<<<<<<< HEAD
            # we want to copy over specific_ionising_lum from the incident grid to allow us to
            # normalise the cloudy outputs. However, the axes of the incident
            # grid may be different from the cloudy grid due to additional
            # parameters, in which we need to extend the axes of specific_ionising_lum

            # if there are no additional axes simply copy over the incident
            # specific_ionising_lum
            if len(axes) == len(hf.attrs["incident_axes"]):
                hf_incident.copy("specific_ionising_lum", hf)
=======
            # we want to copy over log10Q from the incident grid to allow us to
            # normalise the cloudy outputs. However, the axes of the incident
            # grid may be different from the cloudy grid due to additional
            # parameters, in which we need to extend the axes of log10Q

            # if there are no additional axes simply copy over the incident
            # log10Q
            if len(axes) == len(hf.attrs["incident_axes"]):
                hf_incident.copy("log10Q", hf)
>>>>>>> 21b6b041

            # else we need to expand the axis
            else:
                # this is amount by which we need to expand
                expansion = int(
                    np.product(shape)
<<<<<<< HEAD
                    / np.product(hf_incident["specific_ionising_lum/HI"].shape)
                )

                # loop over ions
                for ion in hf_incident["specific_ionising_lum"].keys():
                    # get the incident specific_ionising_lum array
                    specific_ionising_lum_incident = hf_incident[
                        f"specific_ionising_lum/{ion}"
                    ][()]
=======
                    / np.product(hf_incident["log10Q/HI"].shape)
                )

                # loop over ions
                for ion in hf_incident["log10Q"].keys():
                    # get the incident log10Q array
                    log10Q_incident = hf_incident[f"log10Q/{ion}"][()]
>>>>>>> 21b6b041

                    # create new array with repeated elements
                    specific_ionising_lum = np.repeat(
                        specific_ionising_lum_incident, expansion, axis=-1
                    )

                    # reshape array to match new shape and save
<<<<<<< HEAD
                    hf[f"specific_ionising_lum/{ion}"] = np.reshape(
                        specific_ionising_lum, shape
                    )
=======
                    hf[f"log10Q/{ion}"] = np.reshape(log10Q, shape)
>>>>>>> 21b6b041

        # add attribute with full grid axes
        hf.attrs["axes"] = axes

        # add the bin centres for the grid bins
        for axis in axes:
            hf[f"axes/{axis}"] = grid_params[axis]

        # add other parameters as attributes
        for k, v in params.items():
            hf.attrs[k] = v

        if verbose:
            print("-" * 50)
            print("---- attributes")
            for k, v in hf.attrs.items():
                print(k, v)
            print("---- groups and datasets")
            hf.visit(print)

    # loop over all models
    for i, (grid_params_tuple, grid_index_tuple) in enumerate(
        zip(model_list, index_list)
    ):
        # get a dictionary of all parameters
        grid_params_ = dict(zip(axes, grid_params_tuple))

        # get a dictionary of the parameter grid point
        grid_index_ = dict(zip(axes, grid_index_tuple))

        # get a dictionary of just the incident parameters
        incident_params_ = {k: grid_params_[k] for k in incident_grid.axes}

        # get a dictionary of the incident parameter grid point
        incident_index_ = {k: grid_index_[k] for k in incident_grid.axes}

        # get a tuple of the incident grid point
        incident_grid_point = tuple(grid_index_[k] for k in incident_grid.axes)

        # join the fixed and current iteration of the grid parameters
        params_ = fixed_params | grid_params_

        # set cloudy metallicity parameter to the stellar metallicity
        if "metallicity" in grid_params_.keys():
            params_["metallicity"] = grid_params_["metallicity"]
        elif "log10metallicity" in grid_params_.keys():
            params_["metallicity"] = 10 ** grid_params_["log10metallicity"]

        # create abundances object
        abundances = Abundances(
            metallicity=float(params_["metallicity"]),
            dust_to_metal_ratio=params_["dust_to_metal_ratio"],
            alpha=params_["alpha"],
            nitrogen_abundance=params_["nitrogen_abundance"],
            carbon_abundance=params_["carbon_abundance"],
        )

        # if reference U model is used
        if params_["ionisation_parameter_model"] == "ref":
<<<<<<< HEAD
            # calculate the difference between the reference specific_ionising_lum (LyC continuum luminosity) and the current grid point
            delta_specific_ionising_lum = (
                incident_grid.specific_ionising_lum["HI"][incident_grid_point]
                - incident_grid.specific_ionising_lum["HI"][
                    incident_ref_grid_point
                ]
=======
            # calculate the difference between the reference log10Q (LyC continuum luminosity) and the current grid point
            delta_log10Q = (
                incident_grid.log10Q["HI"][incident_grid_point]
                - incident_grid.log10Q["HI"][incident_ref_grid_point]
>>>>>>> 21b6b041
            )

            # for spherical geometry the effective log10U is this
            if params_["geometry"] == "spherical":
                log10U = (
                    np.log10(params_["reference_ionisation_parameter"])
                    + (1 / 3) * delta_log10Q
                )

            # for plane-parallel geometry the effective just scales with log10Q
            elif params_["geometry"] == "planeparallel":
                log10U = (
                    np.log10(params_["reference_ionisation_parameter"])
                    + delta_log10Q
                )

            else:
                print(
                    f"ERROR: do not understand geometry choice: {params_['geometry']}"
                )

        # if fixed U model is used
        elif params_["ionisation_parameter_model"] == "fixed":
            log10U = np.log10(params_["ionisation_parameter"])

        else:
            print(
                f"ERROR: do not understand U model choice: {params_['ionisation_parameter_model']}"
            )

        # set log10U to provide cloudy
        params_["ionisation_parameter"] = 10 ** float(log10U)

        # get wavelength
        lam = incident_grid.lam  # AA

        # get luminosity
        lnu = incident_grid.spectra["incident"][incident_grid_point]

        # this returns the relevant shape commands, in this case for a tabulated SED
        shape_commands = cloudy.ShapeCommands.table_sed(
            str(i + 1), lam, lnu, output_dir=output_dir
        )

        # create cloudy input file
        cloudy.create_cloudy_input(
            str(i + 1),
            shape_commands,
            abundances,
            output_dir=output_dir,
            **params_,
        )

    # create submission script
    if args.machine == "apollo":
        apollo_submission_script(
            n_models, output_dir, args.cloudy_path, params_["cloudy_version"]
        )<|MERGE_RESOLUTION|>--- conflicted
+++ resolved
@@ -170,17 +170,6 @@
             # add attribute with the original incident grid axes
             hf.attrs["incident_axes"] = hf_incident.attrs["axes"]
 
-<<<<<<< HEAD
-            # we want to copy over specific_ionising_lum from the incident grid to allow us to
-            # normalise the cloudy outputs. However, the axes of the incident
-            # grid may be different from the cloudy grid due to additional
-            # parameters, in which we need to extend the axes of specific_ionising_lum
-
-            # if there are no additional axes simply copy over the incident
-            # specific_ionising_lum
-            if len(axes) == len(hf.attrs["incident_axes"]):
-                hf_incident.copy("specific_ionising_lum", hf)
-=======
             # we want to copy over log10Q from the incident grid to allow us to
             # normalise the cloudy outputs. However, the axes of the incident
             # grid may be different from the cloudy grid due to additional
@@ -190,24 +179,12 @@
             # log10Q
             if len(axes) == len(hf.attrs["incident_axes"]):
                 hf_incident.copy("log10Q", hf)
->>>>>>> 21b6b041
 
             # else we need to expand the axis
             else:
                 # this is amount by which we need to expand
                 expansion = int(
                     np.product(shape)
-<<<<<<< HEAD
-                    / np.product(hf_incident["specific_ionising_lum/HI"].shape)
-                )
-
-                # loop over ions
-                for ion in hf_incident["specific_ionising_lum"].keys():
-                    # get the incident specific_ionising_lum array
-                    specific_ionising_lum_incident = hf_incident[
-                        f"specific_ionising_lum/{ion}"
-                    ][()]
-=======
                     / np.product(hf_incident["log10Q/HI"].shape)
                 )
 
@@ -215,7 +192,6 @@
                 for ion in hf_incident["log10Q"].keys():
                     # get the incident log10Q array
                     log10Q_incident = hf_incident[f"log10Q/{ion}"][()]
->>>>>>> 21b6b041
 
                     # create new array with repeated elements
                     specific_ionising_lum = np.repeat(
@@ -223,13 +199,7 @@
                     )
 
                     # reshape array to match new shape and save
-<<<<<<< HEAD
-                    hf[f"specific_ionising_lum/{ion}"] = np.reshape(
-                        specific_ionising_lum, shape
-                    )
-=======
                     hf[f"log10Q/{ion}"] = np.reshape(log10Q, shape)
->>>>>>> 21b6b041
 
         # add attribute with full grid axes
         hf.attrs["axes"] = axes
@@ -289,19 +259,10 @@
 
         # if reference U model is used
         if params_["ionisation_parameter_model"] == "ref":
-<<<<<<< HEAD
-            # calculate the difference between the reference specific_ionising_lum (LyC continuum luminosity) and the current grid point
-            delta_specific_ionising_lum = (
-                incident_grid.specific_ionising_lum["HI"][incident_grid_point]
-                - incident_grid.specific_ionising_lum["HI"][
-                    incident_ref_grid_point
-                ]
-=======
             # calculate the difference between the reference log10Q (LyC continuum luminosity) and the current grid point
             delta_log10Q = (
                 incident_grid.log10Q["HI"][incident_grid_point]
                 - incident_grid.log10Q["HI"][incident_ref_grid_point]
->>>>>>> 21b6b041
             )
 
             # for spherical geometry the effective log10U is this
