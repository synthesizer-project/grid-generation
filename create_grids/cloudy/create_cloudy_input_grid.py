--- conflicted
+++ resolved
@@ -58,11 +58,7 @@
     parser = argparse.ArgumentParser(description="Run a grid of incident cloudy models")
 
     # machine (for submission script generation)
-<<<<<<< HEAD
-    # parser.add_argument("-machine", type=str, required=True)
-=======
     parser.add_argument("-machine", type=str, required=True) 
->>>>>>> f38f6506
 
     # path to synthesizer_data_dir
     parser.add_argument("-synthesizer_data_dir", type=str, required=True)
@@ -263,20 +259,6 @@
             )
 
             # for spherical geometry the effective log10U is this
-<<<<<<< HEAD
-            if params_["geometry"] == "spherical":
-                log10U = (
-                    params_["reference_ionisation_parameter"]
-                    + (1 / 3) * delta_specific_ionising_lum
-                )
-
-            # for plane-parallel geometry the effective just scales with specific_ionising_lum
-            elif params_["geometry"] == "planeparallel":
-                log10U = (
-                    params_["reference_ionisation_parameter"]
-                    + delta_specific_ionising_lum
-                )
-=======
             if params_['geometry'] == 'spherical':
 
                 log10U = np.log10(params_['reference_ionisation_parameter']) + (1/3) * delta_log10Q 
@@ -285,7 +267,6 @@
             elif params_['geometry'] == 'planeparallel':
 
                 log10U = np.log10(params_['reference_ionisation_parameter']) + delta_log10Q 
->>>>>>> f38f6506
 
             else:
                 print(
@@ -293,14 +274,9 @@
                 )
 
         # if fixed U model is used
-<<<<<<< HEAD
-        elif params_["ionisation_parameter_model"] == "fixed":
-            log10U = params_["ionisation_parameter"]
-=======
         elif params_['ionisation_parameter_model'] == 'fixed':
 
             log10U = np.log10(params_['ionisation_parameter']) 
->>>>>>> f38f6506
 
         else:
             print(
@@ -308,11 +284,7 @@
             )
 
         # set log10U to provide cloudy
-<<<<<<< HEAD
-        params_["ionisation_parameter"] = float(log10U)
-=======
         params_['ionisation_parameter'] = 10**float(log10U)
->>>>>>> f38f6506
 
         # get wavelength
         lam = incident_grid.lam  # AA
@@ -321,15 +293,8 @@
         lnu = incident_grid.spectra["incident"][incident_grid_point]
 
         # this returns the relevant shape commands, in this case for a tabulated SED
-<<<<<<< HEAD
-        shape_commands = cloudy.ShapeCommands.table_sed(
-            str(i + 1), lam, lnu, output_dir=output_dir
-        )
-
-=======
         shape_commands = cloudy.ShapeCommands.table_sed(str(i+1), lam, lnu,  output_dir=output_dir)
         
->>>>>>> f38f6506
         # create cloudy input file
         cloudy.create_cloudy_input(
             str(i + 1), shape_commands, abundances, output_dir=output_dir, **params_
