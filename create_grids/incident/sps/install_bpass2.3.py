"""
Download BPASS v2.3 and convert to HDF5 synthesizer grid.
"""

from hoki import load
import argparse
import numpy as np
import gdown
import tarfile
import h5py
from scipy import integrate
from unyt import h, c
from synthesizer.sed import calculate_Q
from synthesizer.cloudy import Ions
from datetime import date
<<<<<<< HEAD
from unyt import angstrom, erg, s, Hz

from ..io import GridFile
from utils import (
    __tag__,
    write_data_h5py,
    write_attribute,
    add_specific_ionising_lum,
    get_model_filename,
)


=======
from utils import (
    __tag__,
    write_data_h5py,
    write_attribute,
    add_log10Q,
    get_model_filename,
)


>>>>>>> 21b6b041
def resolve_name(original_model_name, bin, alpha=False):
    """Resolve the original BPASS model name into what we need. This is specific to 2.3. e.g. 'bpass_v2.3_chab300'"""

    bpass_imf = original_model_name.split("_")[-1]
    hmc = float(bpass_imf[-3:])  # high-mass cutoff

    if bpass_imf[:4] == "chab":
        imf_type = "chabrier03"
        imf_masses = [0.1, hmc]
        imf_slopes = False

    else:
        imf_type = "bpl"
        imf_masses = [0.1, 1.0, hmc]
        imf_slopes = [1.3, np.round(float(bpass_imf[:3]) / 100 + 1, 2)]

    model = {
        "original_model_name": original_model_name,
        "sps_name": "bpass",
        "sps_version": "2.3",
        "sps_variant": bin,
        "imf_type": imf_type,  # named IMF or bpl (broken power law)
        "imf_masses": imf_masses,
        "imf_slopes": imf_slopes,
        "alpha": alpha,
        "synthesizer-grids_tag": __tag__,
        "date": str(date.today()),
    }

    print(model)

    return model, bpass_imf


# # not currently used
# def download_data(model):

#     if model in model_url.keys():
#         filename = gdown.download(model_url[model], quiet=False, fuzzy=True)
#         return filename
#     else:
#         print('ERROR: no url for that model')

# # not currently used
# def untar_data(model, remove_archive = False):


#     input_dir = f'{parent_model_dir}/{model}'
#     tar = tarfile.open(f'{parent_model_dir}/{model}.tar')
#     tar.extractall(path = input_dir)
#     tar.close()
#     if remove_archive: os.remove(f'{parent_model_dir}/{model}.tar')


def make_single_alpha_grid(original_model_name, ae="+00", bs="bin"):
    """make a grid for a single alpha enhancement"""

    # convert bpass alpha code (e.g. '+02' into a numerical alpha e.g. 0.2)
    alpha = float(ae) / 10.0

    # returns a dictionary containing the sps model parameters
    model, bpass_imf = resolve_name(original_model_name, bs, alpha=alpha)

    # generate the synthesizer_model_name
    synthesizer_model_name = get_model_filename(model)

    print(synthesizer_model_name)

    # this is the full path to the ultimate HDF5 grid file
    out_filename = (
        f"{synthesizer_data_dir}/grids/{synthesizer_model_name}.hdf5"
    )

    # input directory
    input_dir = f'{synthesizer_data_dir}/input_files/bpass/{model["original_model_name"]}/'

    # create metallicity grid and dictionary
    Zk_to_Z = {
        "zem5": 0.00001,
        "zem4": 0.0001,
        "z001": 0.001,
        "z002": 0.002,
        "z003": 0.003,
        "z004": 0.004,
        "z006": 0.006,
        "z008": 0.008,
        "z010": 0.01,
        "z014": 0.014,
        "z020": 0.020,
        "z030": 0.030,
        "z040": 0.040,
    }
    Z_to_Zk = {k: v for v, k in Zk_to_Z.items()}
<<<<<<< HEAD
    metallicities = np.sort(np.array(list(Z_to_Zk.keys())))

    # get ages
    fn_ = f"{input_dir}/starmass-{bs}-imf_{bpass_imf}.a{ae}.{Z_to_Zk[metallicities[0]]}.dat"
=======
    Zs = np.sort(np.array(list(Z_to_Zk.keys())))

    # get ages
    fn_ = (
        f"{input_dir}/starmass-{bs}-imf_{bpass_imf}.a{ae}.{Z_to_Zk[Zs[0]]}.dat"
    )
>>>>>>> 21b6b041
    starmass = load.model_output(fn_)
    log10ages = starmass["log_age"].values

    # get wavelength grid
<<<<<<< HEAD
    fn_ = f"spectra-{bs}-imf_{bpass_imf}.a{ae}.{Z_to_Zk[metallicities[0]]}.dat"
=======
    fn_ = f"spectra-{bs}-imf_{bpass_imf}.a{ae}.{Z_to_Zk[Zs[0]]}.dat"
>>>>>>> 21b6b041
    spec = load.model_output(f"{input_dir}/{fn_}")
    wavelengths = spec["WL"].values  # \AA
    nu = 3e8 / (wavelengths * 1e-10)

    # number of metallicities and ages
    nZ = len(metallicities)
    na = len(log10ages)

    # set up outputs
    stellar_mass = np.zeros((na, nZ))
    remnant_mass = np.zeros((na, nZ))

    # the ionising photon production rate
<<<<<<< HEAD
    specific_ionising_lum = {}
    specific_ionising_lum["HI"] = np.zeros((na, nZ))
    specific_ionising_lum["HeII"] = np.zeros((na, nZ))

    # provided by BPASS, sanity check for above
    specific_ionising_lum_original = {}
    specific_ionising_lum_original["HI"] = np.zeros((na, nZ))

    spectra = np.zeros((na, nZ, len(wavelengths)))

    for iZ, Z in enumerate(metallicities):
=======
    log10Q = {}
    log10Q["HI"] = np.zeros((na, nZ))
    log10Q["HeII"] = np.zeros((na, nZ))

    # provided by BPASS, sanity check for above
    log10Q_original = {}
    log10Q_original["HI"] = np.zeros((na, nZ))

    spectra = np.zeros((na, nZ, len(wavelengths)))

    for iZ, Z in enumerate(Zs):
>>>>>>> 21b6b041
        print(iZ, Z)

        # get remaining and remnant fraction
        fn_ = (
            f"{input_dir}/starmass-{bs}-imf_{bpass_imf}.a{ae}.{Z_to_Zk[Z]}.dat"
        )
        starmass = load.model_output(fn_)
        stellar_mass[:, iZ] = (
            starmass["stellar_mass"].values / 1e6
        )  # convert to per M_sol
        remnant_mass[:, iZ] = (
            starmass["remnant_mass"].values / 1e6
        )  # convert to per M_sol

<<<<<<< HEAD
        # get original specific_ionising_lum
=======
        # get original log10Q
>>>>>>> 21b6b041
        fn_ = (
            f"{input_dir}/ionizing-{bs}-imf_{bpass_imf}.a{ae}.{Z_to_Zk[Z]}.dat"
        )
        ionising = load.model_output(fn_)
<<<<<<< HEAD
        specific_ionising_lum_original["HI"][:, iZ] = (
=======
        log10Q_original["HI"][:, iZ] = (
>>>>>>> 21b6b041
            ionising["prod_rate"].values - 6
        )  # convert to per M_sol

        # get spectra
        fn_ = (
            f"{input_dir}/spectra-{bs}-imf_{bpass_imf}.a{ae}.{Z_to_Zk[Z]}.dat"
        )
        spec = load.model_output(fn_)

        for ia, log10age in enumerate(log10ages):
            spec_ = spec[str(log10age)].values  # Lsol AA^-1 10^6 Msol^-1

            # convert from Llam to Lnu
            spec_ /= 1e6  # Lsol AA^-1 Msol^-1
            spec_ *= 3.826e33  # erg s^-1 AA^-1 Msol^-1
            spec_ *= wavelengths / nu  # erg s^-1 Hz^-1 Msol^-1
            spectra[ia, iZ, :] = spec_

            # calcualte ionising photon luminosity
            for ion in ["HI", "HeII"]:
                limit = 100
                ionisation_energy = Ions.energy[ion]
<<<<<<< HEAD
                specific_ionising_lum[ion][ia, iZ] = np.log10(
=======
                log10Q[ion][ia, iZ] = np.log10(
>>>>>>> 21b6b041
                    calculate_Q(
                        wavelengths,
                        spec_,
                        ionisation_energy=ionisation_energy,
                        limit=limit,
                    )
                )

<<<<<<< HEAD
    # Create the GridFile ready to take outputs
    out_grid = GridFile(out_filename, mode="a", overwrite=True)

    # Write everything out thats common to all models
    out_grid.write_grid_common(
        model,
        axes={"log10age": log10ages, "metallicity": metallicities},
        wavelength=wavelengths * angstrom,
        spectra={"incident": spectra * erg / s / Hz},
        alt_axes=("log10ages", "metallicities"),
    )

    # Write datasets specific to BPASS 2.3
    out_grid.write_dataset(
        "star_fraction",
        stellar_mass,
        "Two-dimensional remaining stellar fraction grid, [age, Z]",
        units="Msun",
    )
    out_grid.write_dataset(
        "remnant_fraction",
        remnant_mass,
        "Two-dimensional remaining remnant fraction grid, [age, Z]",
        units="Msun",
    )
    out_grid.write_dataset(
        f"specific_ionising_lum_original/HI",
        specific_ionising_lum_original["HI"],
        "Two-dimensional (original) HI ionising photon"
        " production rate grid, [age,Z] (dex(1/s))",
        units="dimensionless",
    )
    for ion in ["HI", "HeII"]:
        out_grid.write_dataset(
            f"specific_ionising_lum/{ion}",
            specific_ionising_lum[ion],
            f"Two-dimensional {ion} ionising photon"
            " production rate grid, [age, Z] (desc(1/s))",
            units="dimensionless",
        )

    out_grid.close()
=======
    # write out model parameters as top level attribute
    for key, value in model.items():
        # print(key, value)
        write_attribute(out_filename, "/", key, (value))

    write_data_h5py(
        out_filename, "star_fraction", data=stellar_mass, overwrite=True
    )
    write_attribute(
        out_filename,
        "star_fraction",
        "Description",
        "Two-dimensional remaining stellar fraction grid, [age,Z]",
    )

    write_data_h5py(
        out_filename, "remnant_fraction", data=remnant_mass, overwrite=True
    )
    write_attribute(
        out_filename,
        "remnant_fraction",
        "Description",
        "Two-dimensional remaining remnant fraction grid, [age,Z]",
    )

    for ion in ["HI"]:
        write_data_h5py(
            out_filename,
            f"log10Q_original/{ion}",
            data=log10Q_original[ion],
            overwrite=True,
        )
        write_attribute(
            out_filename,
            f"log10Q_original/{ion}",
            "Description",
            f"Two-dimensional (original) {ion} ionising photon production rate grid, [age,Z]",
        )
        write_attribute(
            out_filename, f"log10Q_original/{ion}", "Units", "dex(1/s)"
        )

    for ion in ["HI", "HeII"]:
        write_data_h5py(
            out_filename, f"log10Q/{ion}", data=log10Q[ion], overwrite=True
        )
        write_attribute(
            out_filename,
            f"log10Q/{ion}",
            "Description",
            f"Two-dimensional {ion} ionising photon production rate grid, [age,Z]",
        )
        write_attribute(out_filename, f"log10Q/{ion}", "Units", "dex(1/s)")

    write_data_h5py(
        out_filename, "spectra/incident", data=spectra, overwrite=True
    )
    write_attribute(
        out_filename,
        "spectra/incident",
        "Description",
        "Three-dimensional spectra grid, [Z,Age,wavelength]",
    )
    write_attribute(out_filename, "spectra/incident", "Units", "erg/s/Hz")

    write_data_h5py(
        out_filename, "spectra/wavelength", data=wavelengths, overwrite=True
    )
    write_attribute(
        out_filename,
        "spectra/wavelength",
        "Description",
        "Wavelength of the spectra grid",
    )
    write_attribute(out_filename, "spectra/wavelength", "Units", "Angstrom")

    # write out axes
    write_attribute(out_filename, "/", "axes", ("log10age", "metallicity"))

    # write out log10ages
    write_data_h5py(
        out_filename, "axes/log10age", data=log10ages, overwrite=True
    )
    write_attribute(
        out_filename,
        "axes/log10age",
        "Description",
        "Stellar population ages in log10 years",
    )
    write_attribute(out_filename, "axes/log10age", "Units", "dex(yr)")

    # write out metallicities
    write_data_h5py(out_filename, "axes/metallicity", data=Zs, overwrite=True)
    write_attribute(
        out_filename, "axes/metallicity", "Description", "raw abundances"
    )
    write_attribute(out_filename, "axes/metallicity", "Units", "dimensionless")
>>>>>>> 21b6b041

    return out_filename


def make_full_grid(original_model_name, bs="bin"):
    """make a full grid for different alpha-ehancements"""

    # returns a dictionary containing the sps model parameters
    model, bpass_imf = resolve_name(original_model_name, bs)

    # generate the synthesizer_model_name
    synthesizer_model_name = get_model_filename(model)

    print(synthesizer_model_name)

    # this is the full path to the ultimate HDF5 grid file
    out_filename = (
        f"{synthesizer_data_dir}/grids/dev/{synthesizer_model_name}.hdf5"
    )

    # input directory
    input_dir = f'{synthesizer_data_dir}/input_files/bpass/{model["original_model_name"]}/'

    # --- ccreate metallicity grid and dictionary
    Zk_to_Z = {
        "zem5": 0.00001,
        "zem4": 0.0001,
        "z001": 0.001,
        "z002": 0.002,
        "z003": 0.003,
        "z004": 0.004,
        "z006": 0.006,
        "z008": 0.008,
        "z010": 0.01,
        "z014": 0.014,
        "z020": 0.020,
        "z030": 0.030,
        "z040": 0.040,
    }
    Z_to_Zk = {k: v for v, k in Zk_to_Z.items()}
<<<<<<< HEAD
    metallicities = np.sort(np.array(list(Z_to_Zk.keys())))
    log10metallicities = np.log10(metallicities)
=======
    Zs = np.sort(np.array(list(Z_to_Zk.keys())))
    log10Zs = np.log10(Zs)
>>>>>>> 21b6b041

    # --- create alpha-enhancement grid
    alpha_enhancements = np.array(
        [-0.2, 0.0, 0.2, 0.4, 0.6]
    )  # list of alpha enhancements
    ae_to_aek = {
        -0.2: "-02",
        0.0: "+00",
        0.2: "+02",
        0.4: "+04",
        0.6: "+06",
    }  # look up dictionary for filename

    # --- get ages
<<<<<<< HEAD
    fn_ = f"{input_dir}/starmass-bin-imf_{bpass_imf}.a+00.{Z_to_Zk[metallicities[0]]}.dat"
=======
    fn_ = f"{input_dir}/starmass-bin-imf_{bpass_imf}.a+00.{Z_to_Zk[Zs[0]]}.dat"
>>>>>>> 21b6b041
    starmass = load.model_output(fn_)
    log10ages = starmass["log_age"].values

    # --- get wavelength grid
<<<<<<< HEAD
    fn_ = f"spectra-bin-imf_{bpass_imf}.a+00.{Z_to_Zk[metallicities[0]]}.dat"
=======
    fn_ = f"spectra-bin-imf_{bpass_imf}.a+00.{Z_to_Zk[Zs[0]]}.dat"
>>>>>>> 21b6b041
    spec = load.model_output(f"{input_dir}/{fn_}")
    wavelengths = spec["WL"].values  # \AA
    nu = 3e8 / (wavelengths * 1e-10)

    na = len(log10ages)
    nZ = len(log10metallicities)
    nae = len(alpha_enhancements)

    # set up outputs
    stellar_mass = np.zeros((na, nZ, nae))
    remnant_mass = np.zeros((na, nZ, nae))

    # the ionising photon production rate
<<<<<<< HEAD
    specific_ionising_lum = {}
    specific_ionising_lum["HI"] = np.zeros((na, nZ, nae))
    specific_ionising_lum["HeII"] = np.zeros((na, nZ, nae))

    # provided by BPASS, sanity check for above
    specific_ionising_lum_original = {}
    specific_ionising_lum_original["HI"] = np.zeros((na, nZ, nae))

    spectra = np.zeros((na, nZ, nae, len(wavelengths)))

    for iZ, Z in enumerate(metallicities):
=======
    log10Q = {}
    log10Q["HI"] = np.zeros((na, nZ, nae))
    log10Q["HeII"] = np.zeros((na, nZ, nae))

    # provided by BPASS, sanity check for above
    log10Q_original = {}
    log10Q_original["HI"] = np.zeros((na, nZ, nae))

    spectra = np.zeros((na, nZ, nae, len(wavelengths)))

    for iZ, Z in enumerate(Zs):
>>>>>>> 21b6b041
        for iae, alpha_enhancement in enumerate(alpha_enhancements):
            print(Z, alpha_enhancement)

            aek = ae_to_aek[alpha_enhancement]
            Zk = Z_to_Zk[Z]

            # --- get remaining and remnant fraction
            fn_ = f"{input_dir}/starmass-{bs}-imf_{bpass_imf}.a{aek}.{Zk}.dat"
            starmass = load.model_output(fn_)
            stellar_mass[:, iZ, iae] = starmass["stellar_mass"].values / 1e6
            remnant_mass[:, iZ, iae] = starmass["remnant_mass"].values / 1e6

<<<<<<< HEAD
            # --- get original specific_ionising_lum
            fn_ = f"{input_dir}/ionizing-{bs}-imf_{bpass_imf}.a{aek}.{Zk}.dat"
            ionising = load.model_output(fn_)
            specific_ionising_lum_original["HI"][:, iZ, iae] = (
=======
            # --- get original log10Q
            fn_ = f"{input_dir}/ionizing-{bs}-imf_{bpass_imf}.a{aek}.{Zk}.dat"
            ionising = load.model_output(fn_)
            log10Q_original["HI"][:, iZ, iae] = (
>>>>>>> 21b6b041
                ionising["prod_rate"].values - 6
            )  # convert to per M_sol

            # --- get spectra
            fn_ = f"{input_dir}/spectra-{bs}-imf_{bpass_imf}.a{aek}.{Zk}.dat"
            spec = load.model_output(fn_)

            for ia, log10age in enumerate(log10ages):
                spec_ = spec[str(log10age)].values  # Lsol AA^-1 10^6 Msol^-1

                # --- convert from Llam to Lnu
                spec_ /= 1e6  # Lsol AA^-1 Msol^-1
                spec_ *= 3.826e33  # erg s^-1 AA^-1 Msol^-1
                spec_ *= wavelengths / nu  # erg s^-1 Hz^-1 Msol^-1

                spectra[ia, iZ, iae, :] = spec_  # Lsol AA^-1 10^6 Msol^-1

                # calcualte ionising photon luminosity
                for ion in ["HI", "HeII"]:
                    limit = 100
                    ionisation_energy = Ions.energy[ion]
<<<<<<< HEAD
                    specific_ionising_lum[ion][ia, iZ, iae] = np.log10(
=======
                    log10Q[ion][ia, iZ, iae] = np.log10(
>>>>>>> 21b6b041
                        calculate_Q(
                            wavelengths,
                            spec_,
                            ionisation_energy=ionisation_energy,
                            limit=limit,
                        )
                    )

    # write out model parameters as top level attribute
    for key, value in model.items():
        # print(key, value)
        write_attribute(out_filename, "/", key, (value))

    write_data_h5py(
        out_filename, "star_fraction", data=stellar_mass, overwrite=True
    )
    write_attribute(
        out_filename,
        "star_fraction",
        "Description",
        "Two-dimensional remaining stellar fraction grid, [age,Z]",
    )

    write_data_h5py(
        out_filename, "remnant_fraction", data=remnant_mass, overwrite=True
    )
    write_attribute(
        out_filename,
        "remnant_fraction",
        "Description",
        "Two-dimensional remaining remnant fraction grid, [age,Z]",
    )

    # write out ionising photon production rate
    for ion in ["HI"]:
        write_data_h5py(
            out_filename,
<<<<<<< HEAD
            f"specific_ionising_lum_original/{ion}",
            data=specific_ionising_lum_original[ion],
=======
            f"log10Q_original/{ion}",
            data=log10Q_original[ion],
>>>>>>> 21b6b041
            overwrite=True,
        )
        write_attribute(
            out_filename,
<<<<<<< HEAD
            f"specific_ionising_lum_original/{ion}",
=======
            f"log10Q_original/{ion}",
>>>>>>> 21b6b041
            "Description",
            f"Two-dimensional (original) {ion} ionising photon production rate grid, [age,Z]",
        )
        write_attribute(
<<<<<<< HEAD
            out_filename,
            f"specific_ionising_lum_original/{ion}",
            "Units",
            "dex(1/s)",
=======
            out_filename, f"log10Q_original/{ion}", "Units", "dex(1/s)"
>>>>>>> 21b6b041
        )

    for ion in ["HI", "HeII"]:
        write_data_h5py(
<<<<<<< HEAD
            out_filename,
            f"specific_ionising_lum/{ion}",
            data=specific_ionising_lum[ion],
            overwrite=True,
        )
        write_attribute(
            out_filename,
            f"specific_ionising_lum/{ion}",
            "Description",
            f"Two-dimensional {ion} ionising photon production rate grid, [age,Z]",
        )
        write_attribute(
            out_filename, f"specific_ionising_lum/{ion}", "Units", "dex(1/s)"
        )
=======
            out_filename, f"log10Q/{ion}", data=log10Q[ion], overwrite=True
        )
        write_attribute(
            out_filename,
            f"log10Q/{ion}",
            "Description",
            f"Two-dimensional {ion} ionising photon production rate grid, [age,Z]",
        )
        write_attribute(out_filename, f"log10Q/{ion}", "Units", "dex(1/s)")
>>>>>>> 21b6b041

    # write out axes
    write_attribute(
        out_filename, "/", "axes", ("log10age", "metallicity", "alpha")
    )

    # write out log10ages
    write_data_h5py(
        out_filename, "axes/log10age", data=log10ages, overwrite=True
    )
    write_attribute(
        out_filename,
        "axes/log10age",
        "Description",
        "Stellar population ages in log10 years",
    )
    write_attribute(out_filename, "axes/log10age", "Units", "dex(yr)")

    # write out metallicities
<<<<<<< HEAD
    write_data_h5py(
        out_filename, "axes/metallicity", data=metallicities, overwrite=True
    )
=======
    write_data_h5py(out_filename, "axes/metallicity", data=Zs, overwrite=True)
>>>>>>> 21b6b041
    write_attribute(
        out_filename, "axes/metallicity", "Description", "raw abundances"
    )
    write_attribute(out_filename, "axes/metallicity", "Units", "dimensionless")

    # write of alpha values
    write_data_h5py(
        out_filename, "axes/alpha", data=alpha_enhancements, overwrite=True
    )
    write_attribute(
        out_filename, "axes/alpha", "Description", "log10(alpha enhancement)"
    )
    write_attribute(out_filename, "axes/alpha", "Units", "dimensionless")

    # write wavelength grid
    write_data_h5py(
        out_filename, "spectra/wavelength", data=wavelengths, overwrite=True
    )
    write_attribute(
        out_filename,
        "spectra/wavelength",
        "Description",
        "Wavelength of the spectra grid",
    )
    write_attribute(out_filename, "spectra/wavelength", "Units", "Angstrom")

    # write stellar spectra
    write_data_h5py(
        out_filename, "spectra/stellar", data=spectra, overwrite=True
    )
    write_attribute(
        out_filename,
        "spectra/stellar",
        "Description",
        "Three-dimensional spectra grid, [age, Z, ae, wavelength]",
    )
    write_attribute(out_filename, "spectra/stellar", "Units", "erg/s/Hz")

    return out_filename


if __name__ == "__main__":
    parser = argparse.ArgumentParser(
        description="BPASS_2.3 download and grid creation"
    )

    # flag whether to download data
    parser.add_argument(
        "--download",
        default=False,
        action="store_true",
        help=(
            "download bpass data directly in current directory "
            "and untar in sunthesizer data directory"
        ),
    )

    # path to synthesizer dir
    parser.add_argument(
        "-synthesizer_data_dir",
        "--synthesizer_data_dir",
        default="/Users/sw376/Dropbox/Research/data/synthesizer",
    )

    # flag whether to make individual alpha grids
    parser.add_argument(
        "-individual", "--individual", action=argparse.BooleanOptionalAction
    )

    # flag whether to make full grid
    parser.add_argument(
        "-full", "--full", action=argparse.BooleanOptionalAction, default=False
    )

    # models
    parser.add_argument("-models", "--models", default="bpass_v2.3_chab300")

    # arguments
    args = parser.parse_args()

    synthesizer_data_dir = args.synthesizer_data_dir

    # get grid dir
    grid_dir = f"{synthesizer_data_dir}/grids"

    models = args.models.split(",")

    print(models)

    for model in models:
        # if args.download:
        #     download_data(model)
        #     untar_data(model)

        for bs in ["bin"]:  # no single star models , 'sin'
            # make a grid with a single alpha enahancement value
            if args.individual:
                for ae in ["-02", "+00", "+02", "+04", "+06"]:
                    # for ae in ['+00']: # used for testing
                    out_filename = make_single_alpha_grid(model, ae=ae, bs=bs)

            # make a full 3D grid
            if args.full:
                out_filename = make_full_grid(model, bs=bs)<|MERGE_RESOLUTION|>--- conflicted
+++ resolved
@@ -13,7 +13,6 @@
 from synthesizer.sed import calculate_Q
 from synthesizer.cloudy import Ions
 from datetime import date
-<<<<<<< HEAD
 from unyt import angstrom, erg, s, Hz
 
 from ..io import GridFile
@@ -26,17 +25,6 @@
 )
 
 
-=======
-from utils import (
-    __tag__,
-    write_data_h5py,
-    write_attribute,
-    add_log10Q,
-    get_model_filename,
-)
-
-
->>>>>>> 21b6b041
 def resolve_name(original_model_name, bin, alpha=False):
     """Resolve the original BPASS model name into what we need. This is specific to 2.3. e.g. 'bpass_v2.3_chab300'"""
 
@@ -130,28 +118,15 @@
         "z040": 0.040,
     }
     Z_to_Zk = {k: v for v, k in Zk_to_Z.items()}
-<<<<<<< HEAD
     metallicities = np.sort(np.array(list(Z_to_Zk.keys())))
 
     # get ages
     fn_ = f"{input_dir}/starmass-{bs}-imf_{bpass_imf}.a{ae}.{Z_to_Zk[metallicities[0]]}.dat"
-=======
-    Zs = np.sort(np.array(list(Z_to_Zk.keys())))
-
-    # get ages
-    fn_ = (
-        f"{input_dir}/starmass-{bs}-imf_{bpass_imf}.a{ae}.{Z_to_Zk[Zs[0]]}.dat"
-    )
->>>>>>> 21b6b041
     starmass = load.model_output(fn_)
     log10ages = starmass["log_age"].values
 
     # get wavelength grid
-<<<<<<< HEAD
     fn_ = f"spectra-{bs}-imf_{bpass_imf}.a{ae}.{Z_to_Zk[metallicities[0]]}.dat"
-=======
-    fn_ = f"spectra-{bs}-imf_{bpass_imf}.a{ae}.{Z_to_Zk[Zs[0]]}.dat"
->>>>>>> 21b6b041
     spec = load.model_output(f"{input_dir}/{fn_}")
     wavelengths = spec["WL"].values  # \AA
     nu = 3e8 / (wavelengths * 1e-10)
@@ -165,7 +140,6 @@
     remnant_mass = np.zeros((na, nZ))
 
     # the ionising photon production rate
-<<<<<<< HEAD
     specific_ionising_lum = {}
     specific_ionising_lum["HI"] = np.zeros((na, nZ))
     specific_ionising_lum["HeII"] = np.zeros((na, nZ))
@@ -177,19 +151,6 @@
     spectra = np.zeros((na, nZ, len(wavelengths)))
 
     for iZ, Z in enumerate(metallicities):
-=======
-    log10Q = {}
-    log10Q["HI"] = np.zeros((na, nZ))
-    log10Q["HeII"] = np.zeros((na, nZ))
-
-    # provided by BPASS, sanity check for above
-    log10Q_original = {}
-    log10Q_original["HI"] = np.zeros((na, nZ))
-
-    spectra = np.zeros((na, nZ, len(wavelengths)))
-
-    for iZ, Z in enumerate(Zs):
->>>>>>> 21b6b041
         print(iZ, Z)
 
         # get remaining and remnant fraction
@@ -204,20 +165,12 @@
             starmass["remnant_mass"].values / 1e6
         )  # convert to per M_sol
 
-<<<<<<< HEAD
         # get original specific_ionising_lum
-=======
-        # get original log10Q
->>>>>>> 21b6b041
         fn_ = (
             f"{input_dir}/ionizing-{bs}-imf_{bpass_imf}.a{ae}.{Z_to_Zk[Z]}.dat"
         )
         ionising = load.model_output(fn_)
-<<<<<<< HEAD
         specific_ionising_lum_original["HI"][:, iZ] = (
-=======
-        log10Q_original["HI"][:, iZ] = (
->>>>>>> 21b6b041
             ionising["prod_rate"].values - 6
         )  # convert to per M_sol
 
@@ -240,11 +193,7 @@
             for ion in ["HI", "HeII"]:
                 limit = 100
                 ionisation_energy = Ions.energy[ion]
-<<<<<<< HEAD
                 specific_ionising_lum[ion][ia, iZ] = np.log10(
-=======
-                log10Q[ion][ia, iZ] = np.log10(
->>>>>>> 21b6b041
                     calculate_Q(
                         wavelengths,
                         spec_,
@@ -252,8 +201,6 @@
                         limit=limit,
                     )
                 )
-
-<<<<<<< HEAD
     # Create the GridFile ready to take outputs
     out_grid = GridFile(out_filename, mode="a", overwrite=True)
 
@@ -296,105 +243,6 @@
         )
 
     out_grid.close()
-=======
-    # write out model parameters as top level attribute
-    for key, value in model.items():
-        # print(key, value)
-        write_attribute(out_filename, "/", key, (value))
-
-    write_data_h5py(
-        out_filename, "star_fraction", data=stellar_mass, overwrite=True
-    )
-    write_attribute(
-        out_filename,
-        "star_fraction",
-        "Description",
-        "Two-dimensional remaining stellar fraction grid, [age,Z]",
-    )
-
-    write_data_h5py(
-        out_filename, "remnant_fraction", data=remnant_mass, overwrite=True
-    )
-    write_attribute(
-        out_filename,
-        "remnant_fraction",
-        "Description",
-        "Two-dimensional remaining remnant fraction grid, [age,Z]",
-    )
-
-    for ion in ["HI"]:
-        write_data_h5py(
-            out_filename,
-            f"log10Q_original/{ion}",
-            data=log10Q_original[ion],
-            overwrite=True,
-        )
-        write_attribute(
-            out_filename,
-            f"log10Q_original/{ion}",
-            "Description",
-            f"Two-dimensional (original) {ion} ionising photon production rate grid, [age,Z]",
-        )
-        write_attribute(
-            out_filename, f"log10Q_original/{ion}", "Units", "dex(1/s)"
-        )
-
-    for ion in ["HI", "HeII"]:
-        write_data_h5py(
-            out_filename, f"log10Q/{ion}", data=log10Q[ion], overwrite=True
-        )
-        write_attribute(
-            out_filename,
-            f"log10Q/{ion}",
-            "Description",
-            f"Two-dimensional {ion} ionising photon production rate grid, [age,Z]",
-        )
-        write_attribute(out_filename, f"log10Q/{ion}", "Units", "dex(1/s)")
-
-    write_data_h5py(
-        out_filename, "spectra/incident", data=spectra, overwrite=True
-    )
-    write_attribute(
-        out_filename,
-        "spectra/incident",
-        "Description",
-        "Three-dimensional spectra grid, [Z,Age,wavelength]",
-    )
-    write_attribute(out_filename, "spectra/incident", "Units", "erg/s/Hz")
-
-    write_data_h5py(
-        out_filename, "spectra/wavelength", data=wavelengths, overwrite=True
-    )
-    write_attribute(
-        out_filename,
-        "spectra/wavelength",
-        "Description",
-        "Wavelength of the spectra grid",
-    )
-    write_attribute(out_filename, "spectra/wavelength", "Units", "Angstrom")
-
-    # write out axes
-    write_attribute(out_filename, "/", "axes", ("log10age", "metallicity"))
-
-    # write out log10ages
-    write_data_h5py(
-        out_filename, "axes/log10age", data=log10ages, overwrite=True
-    )
-    write_attribute(
-        out_filename,
-        "axes/log10age",
-        "Description",
-        "Stellar population ages in log10 years",
-    )
-    write_attribute(out_filename, "axes/log10age", "Units", "dex(yr)")
-
-    # write out metallicities
-    write_data_h5py(out_filename, "axes/metallicity", data=Zs, overwrite=True)
-    write_attribute(
-        out_filename, "axes/metallicity", "Description", "raw abundances"
-    )
-    write_attribute(out_filename, "axes/metallicity", "Units", "dimensionless")
->>>>>>> 21b6b041
 
     return out_filename
 
@@ -435,13 +283,8 @@
         "z040": 0.040,
     }
     Z_to_Zk = {k: v for v, k in Zk_to_Z.items()}
-<<<<<<< HEAD
     metallicities = np.sort(np.array(list(Z_to_Zk.keys())))
     log10metallicities = np.log10(metallicities)
-=======
-    Zs = np.sort(np.array(list(Z_to_Zk.keys())))
-    log10Zs = np.log10(Zs)
->>>>>>> 21b6b041
 
     # --- create alpha-enhancement grid
     alpha_enhancements = np.array(
@@ -456,20 +299,12 @@
     }  # look up dictionary for filename
 
     # --- get ages
-<<<<<<< HEAD
     fn_ = f"{input_dir}/starmass-bin-imf_{bpass_imf}.a+00.{Z_to_Zk[metallicities[0]]}.dat"
-=======
-    fn_ = f"{input_dir}/starmass-bin-imf_{bpass_imf}.a+00.{Z_to_Zk[Zs[0]]}.dat"
->>>>>>> 21b6b041
     starmass = load.model_output(fn_)
     log10ages = starmass["log_age"].values
 
     # --- get wavelength grid
-<<<<<<< HEAD
     fn_ = f"spectra-bin-imf_{bpass_imf}.a+00.{Z_to_Zk[metallicities[0]]}.dat"
-=======
-    fn_ = f"spectra-bin-imf_{bpass_imf}.a+00.{Z_to_Zk[Zs[0]]}.dat"
->>>>>>> 21b6b041
     spec = load.model_output(f"{input_dir}/{fn_}")
     wavelengths = spec["WL"].values  # \AA
     nu = 3e8 / (wavelengths * 1e-10)
@@ -483,7 +318,6 @@
     remnant_mass = np.zeros((na, nZ, nae))
 
     # the ionising photon production rate
-<<<<<<< HEAD
     specific_ionising_lum = {}
     specific_ionising_lum["HI"] = np.zeros((na, nZ, nae))
     specific_ionising_lum["HeII"] = np.zeros((na, nZ, nae))
@@ -495,19 +329,6 @@
     spectra = np.zeros((na, nZ, nae, len(wavelengths)))
 
     for iZ, Z in enumerate(metallicities):
-=======
-    log10Q = {}
-    log10Q["HI"] = np.zeros((na, nZ, nae))
-    log10Q["HeII"] = np.zeros((na, nZ, nae))
-
-    # provided by BPASS, sanity check for above
-    log10Q_original = {}
-    log10Q_original["HI"] = np.zeros((na, nZ, nae))
-
-    spectra = np.zeros((na, nZ, nae, len(wavelengths)))
-
-    for iZ, Z in enumerate(Zs):
->>>>>>> 21b6b041
         for iae, alpha_enhancement in enumerate(alpha_enhancements):
             print(Z, alpha_enhancement)
 
@@ -520,17 +341,10 @@
             stellar_mass[:, iZ, iae] = starmass["stellar_mass"].values / 1e6
             remnant_mass[:, iZ, iae] = starmass["remnant_mass"].values / 1e6
 
-<<<<<<< HEAD
             # --- get original specific_ionising_lum
             fn_ = f"{input_dir}/ionizing-{bs}-imf_{bpass_imf}.a{aek}.{Zk}.dat"
             ionising = load.model_output(fn_)
             specific_ionising_lum_original["HI"][:, iZ, iae] = (
-=======
-            # --- get original log10Q
-            fn_ = f"{input_dir}/ionizing-{bs}-imf_{bpass_imf}.a{aek}.{Zk}.dat"
-            ionising = load.model_output(fn_)
-            log10Q_original["HI"][:, iZ, iae] = (
->>>>>>> 21b6b041
                 ionising["prod_rate"].values - 6
             )  # convert to per M_sol
 
@@ -552,11 +366,7 @@
                 for ion in ["HI", "HeII"]:
                     limit = 100
                     ionisation_energy = Ions.energy[ion]
-<<<<<<< HEAD
                     specific_ionising_lum[ion][ia, iZ, iae] = np.log10(
-=======
-                    log10Q[ion][ia, iZ, iae] = np.log10(
->>>>>>> 21b6b041
                         calculate_Q(
                             wavelengths,
                             spec_,
@@ -594,39 +404,25 @@
     for ion in ["HI"]:
         write_data_h5py(
             out_filename,
-<<<<<<< HEAD
             f"specific_ionising_lum_original/{ion}",
             data=specific_ionising_lum_original[ion],
-=======
-            f"log10Q_original/{ion}",
-            data=log10Q_original[ion],
->>>>>>> 21b6b041
             overwrite=True,
         )
         write_attribute(
             out_filename,
-<<<<<<< HEAD
             f"specific_ionising_lum_original/{ion}",
-=======
-            f"log10Q_original/{ion}",
->>>>>>> 21b6b041
             "Description",
             f"Two-dimensional (original) {ion} ionising photon production rate grid, [age,Z]",
         )
         write_attribute(
-<<<<<<< HEAD
             out_filename,
             f"specific_ionising_lum_original/{ion}",
             "Units",
             "dex(1/s)",
-=======
-            out_filename, f"log10Q_original/{ion}", "Units", "dex(1/s)"
->>>>>>> 21b6b041
         )
 
     for ion in ["HI", "HeII"]:
         write_data_h5py(
-<<<<<<< HEAD
             out_filename,
             f"specific_ionising_lum/{ion}",
             data=specific_ionising_lum[ion],
@@ -641,17 +437,6 @@
         write_attribute(
             out_filename, f"specific_ionising_lum/{ion}", "Units", "dex(1/s)"
         )
-=======
-            out_filename, f"log10Q/{ion}", data=log10Q[ion], overwrite=True
-        )
-        write_attribute(
-            out_filename,
-            f"log10Q/{ion}",
-            "Description",
-            f"Two-dimensional {ion} ionising photon production rate grid, [age,Z]",
-        )
-        write_attribute(out_filename, f"log10Q/{ion}", "Units", "dex(1/s)")
->>>>>>> 21b6b041
 
     # write out axes
     write_attribute(
@@ -671,13 +456,9 @@
     write_attribute(out_filename, "axes/log10age", "Units", "dex(yr)")
 
     # write out metallicities
-<<<<<<< HEAD
     write_data_h5py(
         out_filename, "axes/metallicity", data=metallicities, overwrite=True
     )
-=======
-    write_data_h5py(out_filename, "axes/metallicity", data=Zs, overwrite=True)
->>>>>>> 21b6b041
     write_attribute(
         out_filename, "axes/metallicity", "Description", "raw abundances"
     )
