"""
Download Populations 3 star spectra from Yggdrasil models and convert to HDF5
synthesizer grid.

There are 3 versions implemented:
    1. Pop III.1 - A zero-metallicity population with an extremely top-heavy
                   IMF (50-500 Msolar, Salpeter slope), using a SSP from
                   Schaerer et al. (2002, A&A, 382, 28)
    2. Pop III.2 - A zero-metallicity population with a moderately top-heavy
                   IMF (log-normal with characteristic mass M_c=10 Msolar,
                   dispersion sigma=1 Msolar and wings extending from 1-500
                   Msolar) from Raiter et al. (2010, A&A 523, 64)
    3. Pop III, Kroupa IMF - A zero-metallicity population with a normal
                             IMF (universal Kroupa 2001 IMF in the interval
                             0.1-100 Msolar), based on a rescaled SSP from
                             Schaerer et al. (2002, A&A, 382, 28)

We also just pick the instantaneous burst model with the 3 different gas
covering factor of 0 (no nebular contribution), 0.5, 1 (maximal nebular
contribution)

Warning: the nebular procesed grids here differ from the rest of the
nebular processing implementation in synthesizer, where we self consistently
run pure stellar spectra through CLOUDY. For full self consistency the
nebular grids here should not be used, but we provide anyway for reference.
"""

import numpy as np
import os
import pathlib
import re
import subprocess
import argparse
from incident_utils import (
    write_data_h5py,
    write_attribute,
    add_specific_ionising_lum,
)
from unyt import c, Angstrom, s

from synthesizer.sed import calculate_Q


def download_data(synthesizer_data_dir, ver, fcov):
    """
    Function access Yggdrasil spectra from website
    """

    filename = f"PopIII{ver}_fcov_{fcov}_SFR_inst_Spectra"
    url = f"https://www.astro.uu.se/~ez/yggdrasil/YggdrasilSpectra/{filename}"

    subprocess.call("wget --no-check-certificate " + url, shell=True)

    mv_folder = f"{synthesizer_data_dir}/input_files/popIII/Yggdrasil/"
    pathlib.Path(mv_folder).mkdir(parents=True, exist_ok=True)
    subprocess.call(f"mv {filename} {mv_folder}", shell=True)

    return mv_folder + filename


def convertPOPIII(synthesizer_data_dir, ver, fcov):
    """
    Convert POPIII outputs for Yggdrasil
    Wavelength in Angstrom
    Flux is in erg/s/AA
    """

    fileloc = download_data(synthesizer_data_dir, ver, fcov)

    # Initialise ---------------------------------------------------------
    ageBins = None
    lambdaBins = None
    metalBins = np.array([0])
    seds = np.array([[[None]]])

    print("Reading POPIII files and converting...")
    # Open SED table containing different ages
    print("Converting file ", fileloc)
    data = open(fileloc, "r")
    text = data.read()

    # Get age values
    ages = re.findall(r"Age\s(.*?)\n", text)
    ageBins = np.array(
        [
            float(
                re.findall(
                    r" [+\-]?[^\w]?(?:0|[1-9]\d*)(?:\.\d*)?(?:[eE][+\-]?\d+)",
                    ages[ii],
                )[0]
            )
            for ii in range(len(ages))
        ]
    )

    # Get the number of wavelength points: lam_num
    lam_num = np.array(re.findall(r"points:(.*?)\n", text), dtype=int)
    diff = np.diff(lam_num)
    if np.sum(diff) != 0:
        print("Age bins are not identical everywhere!!!")
        print("CANCELLING CONVERSION!!!")
        return

    seds = np.zeros((len(ageBins), len(metalBins), lam_num[0]))

    """ 
        Format of the file is 10 header lines at begining followed by
        lam_num lines of wavelength and flux, then one empty line and
        7 string lines giving the ages 
    """
    data = open(fileloc, "r")
    tmp = data.readlines()
    mass = float(re.findall(r"\d+\.\d+", tmp[0])[0])
    begin = 9
    end = begin + lam_num[0]
    for ii in range(len(ageBins)):
        this_data = tmp[begin:end]
        if ii == 0:
            lambdaBins = np.array(
                [
                    float(re.findall(r"[-+]?([0-9]*\.[0-9]+|[0-9]+)", jj)[0])
                    for jj in this_data
                ]
            )

        seds[ii, 0] = np.array(
            [
                float(re.findall(r"[-+]?([0-9]*\.[0-9]+|[0-9]+)", jj)[1])
                * (
                    10
                    ** float(
                        re.findall(r"[-+]?([0-9]*\.[0-9]+|[0-9]+)", jj)[2]
                    )
                )
                for jj in this_data
            ]
        )

        begin = end + 8
        end = begin + lam_num[0]

    return (
        np.array(seds / mass, dtype=np.float64),
        np.array(metalBins, dtype=np.float64),
        np.array(ageBins, dtype=np.float64),
        np.array(lambdaBins, dtype=np.float64),
    )


def make_grid(synthesizer_data_dir, ver, fcov):
    """Main function to convert POPIII grids and
    produce grids used by synthesizer"""

    # Define base path
    # basepath = (f"{synthesizer_data_dir}/input_files/popIII/"
    #             "Yggdrasil/")

    # Define output
    if not os.path.exists(f"{synthesizer_data_dir}/grids/"):
        os.makedirs(f"{synthesizer_data_dir}/grids/")

    model_name = f"yggdrasil_POPIII{ver}"
    fname = f"{synthesizer_data_dir}/grids/{model_name}.hdf5"

    # Get spectra and attributes
    out = convertPOPIII(synthesizer_data_dir, ver, fcov)

    metallicities = out[1]
    log10metallicities = np.log10(metallicities)

    ages = out[2] * 1e6  # since ages are quoted in Myr
    log10ages = np.log10(ages)

    lam = out[3]

    """
    Converting L_lam to L_nu using 
    L_lam dlam = L_nu dnu
    L_nu = L_lam (lam)^2 / c
    c in units of AA/s for conversion
    """

    light_speed = c.to(Angstrom / s).value  # in AA/s
    spec = out[0]

    spec *= (lam**2) / light_speed  # now in erg s^-1 Hz^-1 Msol^-1

    na = len(ages)
    nZ = len(metallicities)

    specific_ionising_lum = np.zeros(
        (na, nZ)
    )  # the ionising photon production rate

    # for iZ, metallicity in enumerate(metallicities):
    #     for ia, log10age in enumerate(log10ages):

    #         # --- calcualte ionising photon luminosity
<<<<<<< HEAD
    #         specific_ionising_lum[ia, iZ] = np.log10(calculate_Q(lam, spec[ia, iZ, :]))
=======
    #         log10Q[ia, iZ] = np.log10(calculate_Q(lam, spec[ia, iZ, :]))
>>>>>>> 21b6b041

    if fcov == "0":
        write_data_h5py(fname, "ages", data=ages, overwrite=True)
        write_attribute(
            fname, "ages", "Description", "Stellar population ages years"
        )
        write_attribute(fname, "ages", "Units", "yr")

        write_data_h5py(fname, "log10ages", data=log10ages, overwrite=True)
        write_attribute(
            fname,
            "log10ages",
            "Description",
            "Stellar population ages in log10 years",
        )
        write_attribute(fname, "log10ages", "Units", "log10(yr)")

        write_data_h5py(
            fname, "metallicities", data=metallicities, overwrite=True
        )
        write_attribute(
            fname, "metallicities", "Description", "raw abundances"
        )
        write_attribute(fname, "metallicities", "Units", "dimensionless [Z]")

        write_data_h5py(
            fname,
            "log10metallicities",
            data=log10metallicities,
            overwrite=True,
        )
        write_attribute(
            fname,
            "log10metallicities",
            "Description",
            "raw abundances in log10",
        )
        write_attribute(
            fname, "log10metallicities", "Units", "dimensionless [log10(Z)]"
        )

<<<<<<< HEAD
        write_data_h5py(
            fname,
            "specific_ionising_lum",
            data=specific_ionising_lum,
            overwrite=True,
        )
        write_attribute(
            fname,
            "specific_ionising_lum",
=======
        write_data_h5py(fname, "log10Q", data=log10Q, overwrite=True)
        write_attribute(
            fname,
            "log10Q",
>>>>>>> 21b6b041
            "Description",
            (
                "Two-dimensional ionising photon "
                "production rate grid, [age,Z]"
            ),
        )

        write_data_h5py(fname, "spectra/wavelength", data=lam, overwrite=True)
        write_attribute(
            fname,
            "spectra/wavelength",
            "Description",
            "Wavelength of the spectra grid",
        )
        write_attribute(fname, "spectra/wavelength", "Units", "AA")

        write_data_h5py(fname, "spectra/stellar", data=spec, overwrite=True)
        write_attribute(
            fname,
            "spectra/stellar",
            "Description",
            """Three-dimensional spectra grid, [age, metallicity
                        , wavelength]""",
        )
        write_attribute(fname, "spectra/stellar", "Units", "erg s^-1 Hz^-1")
    else:
        if fcov == "1":
            add = ""
        else:
            add = f"_fcov_{fcov}"
        write_data_h5py(
            fname, f"spectra/nebular{add}", data=spec, overwrite=True
        )
        write_attribute(
            fname,
            f"spectra/nebular{add}",
            "Description",
            """Three-dimensional spectra grid, [age, metallicity
                        , wavelength]""",
        )
        write_attribute(
            fname, f"spectra/nebular{add}", "Units", "erg s^-1 Hz^-1"
        )


if __name__ == "__main__":
    parser = argparse.ArgumentParser(
        description="Install the POPIII grid to the specified directory."
    )
    parser.add_argument("-dir", "--directory", type=str, required=True)
    args = parser.parse_args()

    synthesizer_data_dir = args.directory

    # Different forms of the IMFs
    vers = np.array([".1", ".2", "_kroupa_IMF"])
    # different gas covering fractions for nebular emission model
    fcovs = np.array(["0", "0.5", "1"])

    for ver in vers:
        for fcov in fcovs:
            make_grid(synthesizer_data_dir, ver, fcov)
<<<<<<< HEAD
        add_specific_ionising_lum(
=======
        add_log10Q(
>>>>>>> 21b6b041
            f"{synthesizer_data_dir}/grids/yggdrasil_POPIII{ver}.hdf5",
            limit=500,
        )<|MERGE_RESOLUTION|>--- conflicted
+++ resolved
@@ -196,11 +196,7 @@
     #     for ia, log10age in enumerate(log10ages):
 
     #         # --- calcualte ionising photon luminosity
-<<<<<<< HEAD
-    #         specific_ionising_lum[ia, iZ] = np.log10(calculate_Q(lam, spec[ia, iZ, :]))
-=======
     #         log10Q[ia, iZ] = np.log10(calculate_Q(lam, spec[ia, iZ, :]))
->>>>>>> 21b6b041
 
     if fcov == "0":
         write_data_h5py(fname, "ages", data=ages, overwrite=True)
@@ -242,22 +238,10 @@
             fname, "log10metallicities", "Units", "dimensionless [log10(Z)]"
         )
 
-<<<<<<< HEAD
-        write_data_h5py(
-            fname,
-            "specific_ionising_lum",
-            data=specific_ionising_lum,
-            overwrite=True,
-        )
-        write_attribute(
-            fname,
-            "specific_ionising_lum",
-=======
         write_data_h5py(fname, "log10Q", data=log10Q, overwrite=True)
         write_attribute(
             fname,
             "log10Q",
->>>>>>> 21b6b041
             "Description",
             (
                 "Two-dimensional ionising photon "
@@ -320,11 +304,7 @@
     for ver in vers:
         for fcov in fcovs:
             make_grid(synthesizer_data_dir, ver, fcov)
-<<<<<<< HEAD
-        add_specific_ionising_lum(
-=======
         add_log10Q(
->>>>>>> 21b6b041
             f"{synthesizer_data_dir}/grids/yggdrasil_POPIII{ver}.hdf5",
             limit=500,
         )