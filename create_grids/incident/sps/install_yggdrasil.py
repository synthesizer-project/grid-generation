"""
Download Populations 3 star spectra from Yggdrasil models and convert to HDF5
synthesizer grid.

There are 3 versions implemented:
    1. Pop III.1 - A zero-metallicity population with an extremely top-heavy
                   IMF (50-500 Msolar, Salpeter slope), using a SSP from
                   Schaerer et al. (2002, A&A, 382, 28)
    2. Pop III.2 - A zero-metallicity population with a moderately top-heavy
                   IMF (log-normal with characteristic mass M_c=10 Msolar,
                   dispersion sigma=1 Msolar and wings extending from 1-500
                   Msolar) from Raiter et al. (2010, A&A 523, 64)
    3. Pop III, Kroupa IMF - A zero-metallicity population with a normal
                             IMF (universal Kroupa 2001 IMF in the interval
                             0.1-100 Msolar), based on a rescaled SSP from
                             Schaerer et al. (2002, A&A, 382, 28)

We also just pick the instantaneous burst model with the 3 different gas
covering factor of 0 (no nebular contribution), 0.5, 1 (maximal nebular
contribution)

Warning: the nebular procesed grids here differ from the rest of the
nebular processing implementation in synthesizer, where we self consistently
run pure stellar spectra through CLOUDY. For full self consistency the
nebular grids here should not be used, but we provide anyway for reference.
"""

import numpy as np
import os
import pathlib
import re
import subprocess
import argparse
from incident_utils import (
    write_data_h5py,
    write_attribute,
    add_specific_ionising_luminosity,
)
from unyt import c, Angstrom, s

from synthesizer.sed import calc_specific_ionising_luminosity


def download_data(synthesizer_data_dir, ver, fcov):
    """
    Function access Yggdrasil spectra from website
    """

    filename = f"PopIII{ver}_fcov_{fcov}_SFR_inst_Spectra"
    url = f"https://www.astro.uu.se/~ez/yggdrasil/YggdrasilSpectra/{filename}"

    subprocess.call("wget --no-check-certificate " + url, shell=True)

    mv_folder = f"{synthesizer_data_dir}/input_files/popIII/Yggdrasil/"
    pathlib.Path(mv_folder).mkdir(parents=True, exist_ok=True)
    subprocess.call(f"mv {filename} {mv_folder}", shell=True)

    return mv_folder + filename


def convertPOPIII(synthesizer_data_dir, ver, fcov):
    """
    Convert POPIII outputs for Yggdrasil
    Wavelength in Angstrom
    Flux is in erg/s/AA
    """

    fileloc = download_data(synthesizer_data_dir, ver, fcov)

    # Initialise ---------------------------------------------------------
    ageBins = None
    lambdaBins = None
    metalBins = np.array([0])
    seds = np.array([[[None]]])

    print("Reading POPIII files and converting...")
    # Open SED table containing different ages
    print("Converting file ", fileloc)
    data = open(fileloc, "r")
    text = data.read()

    # Get age values
    ages = re.findall(r"Age\s(.*?)\n", text)
    ageBins = np.array(
        [
            float(
                re.findall(
                    r" [+\-]?[^\w]?(?:0|[1-9]\d*)(?:\.\d*)?(?:[eE][+\-]?\d+)",
                    ages[ii],
                )[0]
            )
            for ii in range(len(ages))
        ]
    )

    # Get the number of wavelength points: lam_num
    lam_num = np.array(re.findall(r"points:(.*?)\n", text), dtype=int)
    diff = np.diff(lam_num)
    if np.sum(diff) != 0:
        print("Age bins are not identical everywhere!!!")
        print("CANCELLING CONVERSION!!!")
        return

    seds = np.zeros((len(ageBins), len(metalBins), lam_num[0]))

    """ 
        Format of the file is 10 header lines at begining followed by
        lam_num lines of wavelength and flux, then one empty line and
        7 string lines giving the ages 
    """
    data = open(fileloc, "r")
    tmp = data.readlines()
    mass = float(re.findall(r"\d+\.\d+", tmp[0])[0])
    begin = 9
    end = begin + lam_num[0]
    for ii in range(len(ageBins)):
        this_data = tmp[begin:end]
        if ii == 0:
            lambdaBins = np.array(
                [
                    float(re.findall(r"[-+]?([0-9]*\.[0-9]+|[0-9]+)", jj)[0])
                    for jj in this_data
                ]
            )

        seds[ii, 0] = np.array(
            [
                float(re.findall(r"[-+]?([0-9]*\.[0-9]+|[0-9]+)", jj)[1])
                * (
                    10
                    ** float(
                        re.findall(r"[-+]?([0-9]*\.[0-9]+|[0-9]+)", jj)[2]
                    )
                )
                for jj in this_data
            ]
        )

        begin = end + 8
        end = begin + lam_num[0]

    return (
        np.array(seds / mass, dtype=np.float64),
        np.array(metalBins, dtype=np.float64),
        np.array(ageBins, dtype=np.float64),
        np.array(lambdaBins, dtype=np.float64),
    )


def make_grid(synthesizer_data_dir, ver, fcov):
    """Main function to convert POPIII grids and
    produce grids used by synthesizer"""

    # Define base path
    # basepath = (f"{synthesizer_data_dir}/input_files/popIII/"
    #             "Yggdrasil/")

    # Define output
    if not os.path.exists(f"{synthesizer_data_dir}/grids/"):
        os.makedirs(f"{synthesizer_data_dir}/grids/")

    model_name = f"yggdrasil_POPIII{ver}"
    fname = f"{synthesizer_data_dir}/grids/{model_name}.hdf5"

    # Get spectra and attributes
    out = convertPOPIII(synthesizer_data_dir, ver, fcov)

    metallicities = out[1]
    log10metallicities = np.log10(metallicities)

    ages = out[2] * 1e6  # since ages are quoted in Myr
    log10ages = np.log10(ages)

    lam = out[3]

    """
    Converting L_lam to L_nu using 
    L_lam dlam = L_nu dnu
    L_nu = L_lam (lam)^2 / c
    c in units of AA/s for conversion
    """

    light_speed = c.to(Angstrom / s).value  # in AA/s
    spec = out[0]

    spec *= (lam**2) / light_speed  # now in erg s^-1 Hz^-1 Msol^-1

    na = len(ages)
    nmetal = len(metallicities)

<<<<<<< HEAD
    log10Q = np.zeros((na, nmetal))  # the ionising photon production rate
=======
    specific_ionising_luminosity = np.zeros(
        (na, nZ)
    )  # the ionising photon production rate
>>>>>>> fc040ec4

    # for imetal, metallicity in enumerate(metallicities):
    #     for ia, log10age in enumerate(log10ages):

    #         # --- calcualte ionising photon luminosity
<<<<<<< HEAD
    #         log10Q[ia, imetal] = np.log10(calculate_Q(lam, spec[ia, imetal, :]))
=======
    #         specific_ionising_luminosity[ia, iZ] = np.log10(calc_specific_ionising_luminosity(lam, spec[ia, iZ, :]))
>>>>>>> fc040ec4

    if fcov == "0":
        write_data_h5py(fname, "ages", data=ages, overwrite=True)
        write_attribute(
            fname, "ages", "Description", "Stellar population ages years"
        )
        write_attribute(fname, "ages", "Units", "yr")

        write_data_h5py(fname, "log10ages", data=log10ages, overwrite=True)
        write_attribute(
            fname,
            "log10ages",
            "Description",
            "Stellar population ages in log10 years",
        )
        write_attribute(fname, "log10ages", "Units", "log10(yr)")

        write_data_h5py(
            fname, "metallicities", data=metallicities, overwrite=True
        )
        write_attribute(
            fname, "metallicities", "Description", "raw abundances"
        )
        write_attribute(
            fname, "metallicities", "Units", "dimensionless [metal]"
        )

        write_data_h5py(
            fname,
            "log10metallicities",
            data=log10metallicities,
            overwrite=True,
        )
        write_attribute(
            fname,
            "log10metallicities",
            "Description",
            "raw abundances in log10",
        )
        write_attribute(
            fname,
            "log10metallicities",
            "Units",
            "dimensionless [log10(metal)]",
        )

        write_data_h5py(
            fname,
            "specific_ionising_luminosity",
            data=specific_ionising_luminosity,
            overwrite=True,
        )
        write_attribute(
            fname,
            "specific_ionising_luminosity",
            "Description",
            (
                "Two-dimensional ionising photon "
                "production rate grid, [age,metal]"
            ),
        )

        write_data_h5py(fname, "spectra/wavelength", data=lam, overwrite=True)
        write_attribute(
            fname,
            "spectra/wavelength",
            "Description",
            "Wavelength of the spectra grid",
        )
        write_attribute(fname, "spectra/wavelength", "Units", "AA")

        write_data_h5py(fname, "spectra/stellar", data=spec, overwrite=True)
        write_attribute(
            fname,
            "spectra/stellar",
            "Description",
            """Three-dimensional spectra grid, [age, metallicity
                        , wavelength]""",
        )
        write_attribute(fname, "spectra/stellar", "Units", "erg s^-1 Hz^-1")
    else:
        if fcov == "1":
            add = ""
        else:
            add = f"_fcov_{fcov}"
        write_data_h5py(
            fname, f"spectra/nebular{add}", data=spec, overwrite=True
        )
        write_attribute(
            fname,
            f"spectra/nebular{add}",
            "Description",
            """Three-dimensional spectra grid, [age, metallicity
                        , wavelength]""",
        )
        write_attribute(
            fname, f"spectra/nebular{add}", "Units", "erg s^-1 Hz^-1"
        )


if __name__ == "__main__":
    parser = argparse.ArgumentParser(
        description="Install the POPIII grid to the specified directory."
    )
    parser.add_argument("-dir", "--directory", type=str, required=True)
    args = parser.parse_args()

    synthesizer_data_dir = args.directory

    # Different forms of the IMFs
    vers = np.array([".1", ".2", "_kroupa_IMF"])
    # different gas covering fractions for nebular emission model
    fcovs = np.array(["0", "0.5", "1"])

    for ver in vers:
        for fcov in fcovs:
            make_grid(synthesizer_data_dir, ver, fcov)
        add_specific_ionising_luminosity(
            f"{synthesizer_data_dir}/grids/yggdrasil_POPIII{ver}.hdf5",
            limit=500,
        )<|MERGE_RESOLUTION|>--- conflicted
+++ resolved
@@ -188,23 +188,15 @@
     na = len(ages)
     nmetal = len(metallicities)
 
-<<<<<<< HEAD
-    log10Q = np.zeros((na, nmetal))  # the ionising photon production rate
-=======
     specific_ionising_luminosity = np.zeros(
         (na, nZ)
     )  # the ionising photon production rate
->>>>>>> fc040ec4
 
     # for imetal, metallicity in enumerate(metallicities):
     #     for ia, log10age in enumerate(log10ages):
 
     #         # --- calcualte ionising photon luminosity
-<<<<<<< HEAD
-    #         log10Q[ia, imetal] = np.log10(calculate_Q(lam, spec[ia, imetal, :]))
-=======
     #         specific_ionising_luminosity[ia, iZ] = np.log10(calc_specific_ionising_luminosity(lam, spec[ia, iZ, :]))
->>>>>>> fc040ec4
 
     if fcov == "0":
         write_data_h5py(fname, "ages", data=ages, overwrite=True)
