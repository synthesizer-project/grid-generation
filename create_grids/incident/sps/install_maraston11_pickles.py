"""
Download Maraston2011 and convert to HDF5 synthesizer grid.
"""
import numpy as np
import os
import argparse
from pathlib import Path
import tarfile
from unyt import erg, s, Angstrom, yr
from synthesizer.conversions import llam_to_lnu
from datetime import date
import wget
import sys

# Allow the file to use incident_utils
sys.path.append(os.path.join(os.path.dirname(__file__), ".."))
from incident_utils import (
    write_data_h5py,
    write_attribute,
<<<<<<< HEAD
    add_specific_ionising_lum,
=======
    add_log10Q,
>>>>>>> 21b6b041
)  # , __tag__

# TODO: add way to automatically create /original_data/model_name and /input_data/model_name directories
# currently I'm making these manually to make the code work


def download_data(
    output_dir,
    data_url="http://www.icg.port.ac.uk/~maraston/M11/SSP_M11_Pickles.tar.gz",
):
    """
    Download Maraston+11 data
    Args:
        output_dir (string):
            directory to download and unpack data into
        data_url (string):
            URL from which to fetch the data
    Returns:
        None
    """
    filename = wget.download(
        data_url
    )  # download the original data to the working directory

    Path(output_dir).mkdir(parents=True, exist_ok=True)
    print("filename:", filename)
    # --- untar main directory
    tar = tarfile.open(filename)
    tar.extractall(path=output_dir)
    tar.close()
    os.remove(filename)


def make_grid(model, imf, extension, output_dir):
    """Main function to convert Maraston 2011 and
    produce grids used by synthesizer
    Args:
        model (dict):
            dictionary containing model parameters
        imf (string):
            Initial mass function, can be one of Salpeter,
            Kroupa or Chabrier
        extension (string):
            String extension to use at the end of the output
            filename
        output_dir (string):
            directory where the raw Maraston+11 files are read from
    Returns:
        fname (string):
            output filename
    """

    # define output
    fname = f"{synthesizer_data_dir}/input_files/{model_name}/{model_name}{extension}_{imf}.hdf5"

    metallicities = np.array([0.02])  # array of available metallicities

    log10metallicities = np.log10(metallicities)

    metallicity_code = {0.02: "002"}  # codes for converting metallicty

    fn = f"{output_dir}/ssp_M11_Pickles{extension}.{imf_code[imf]}z{metallicity_code[metallicities[0]]}"

    ages_, _, lam_, llam_ = np.loadtxt(fn).T  # llam is in (ergs /s /AA /Msun)

    ages_Gyr = np.sort(np.array(list(set(ages_))))  # Gyr
    ages = ages_Gyr * 1e9 * yr
    log10ages = np.log10(ages)

    lam = lam_[ages_ == ages_[0]] * Angstrom

    spec = np.zeros((len(ages), len(metallicities), len(lam)))

    # at each point in spec convert the units
    for iZ, metallicity in enumerate(metallicities):
        for ia, age_Gyr in enumerate(ages_Gyr):
            print(iZ, ia, fn)
            ages_, _, lam_, llam_ = np.loadtxt(fn).T

            llam = llam_[ages_ == age_Gyr] * erg / s / Angstrom
            lnu = llam_to_lnu(lam, llam)
            spec[ia, iZ] = lnu

    # write out spectra
    write_data_h5py(fname, "spectra/wavelength", data=lam, overwrite=True)
    write_attribute(
        fname,
        "spectra/wavelength",
        "Description",
        "Wavelength of the spectra grid",
    )
    write_attribute(fname, "spectra/wavelength", "Units", "AA")

    write_data_h5py(fname, "spectra/incident", data=spec, overwrite=True)
    write_attribute(
        fname,
        "spectra/incident",
        "Description",
        "Three-dimensional spectra grid, [age, metallicity, wavelength]",
    )
    write_attribute(fname, "spectra/incident", "Units", "erg s^-1 Hz^-1")

    # write out axes
    write_attribute(fname, "/", "axes", ("log10age", "metallicity"))

    write_data_h5py(fname, "axes/log10age", data=log10ages, overwrite=True)
    write_attribute(
        fname,
        "axes/log10age",
        "Description",
        "Stellar population ages in log10 years",
    )
    write_attribute(fname, "axes/log10age", "Units", "log10(yr)")

    write_data_h5py(
        fname, "axes/metallicity", data=metallicities, overwrite=True
    )
    write_attribute(fname, "axes/metallicity", "Description", "raw abundances")
    write_attribute(fname, "axes/metallicity", "Units", "dimensionless [Z]")

    return fname


# Lets include a way to call this script not via an entry point
if __name__ == "__main__":
    parser = argparse.ArgumentParser(
        description="Maraston+11 download and grid creation"
    )
    parser.add_argument("-synthesizer_data_dir", type=str, required=True)
    parser.add_argument(
        "-download_data", "--download_data", type=bool, default=False
    )

    args = parser.parse_args()

    synthesizer_data_dir = args.synthesizer_data_dir

    model_name = "maraston11_pickles"

    output_dir = f"{synthesizer_data_dir}/original_data/{model_name}"  # the location to untar the original data
    imf_code = {"salpeter": "ss", "kroupa": "kr", "chabrier": "cha"}

    model = {
        "sps_name": "maraston",
        "sps_version": False,
        "alpha": False,
        "date": str(date.today()),
    }  #'synthesizer-grids_tag': __tag__,

    for extension in [
        "",
        "_nearIRextended",
        "_UVtheoretical",
        "_UVtheoretical_nearIRextended",
    ]:
        if (extension == "") or (extension == "_nearIRextended"):
            imfs = ["salpeter", "kroupa", "chabrier"]

        if (extension == "_UVtheoretical") or (
            extension == "_UVtheoretical_nearIRextended"
        ):
            imfs = ["salpeter"]

        for imf in imfs:
            print(extension)
            # if args.download_data:
            download_data(output_dir)

            fname = make_grid(
                model, imf, extension, output_dir
            )  # makes the grid and returns the name

            add_specific_ionising_lum(fname)<|MERGE_RESOLUTION|>--- conflicted
+++ resolved
@@ -17,11 +17,7 @@
 from incident_utils import (
     write_data_h5py,
     write_attribute,
-<<<<<<< HEAD
-    add_specific_ionising_lum,
-=======
     add_log10Q,
->>>>>>> 21b6b041
 )  # , __tag__
 
 # TODO: add way to automatically create /original_data/model_name and /input_data/model_name directories
@@ -194,4 +190,4 @@
                 model, imf, extension, output_dir
             )  # makes the grid and returns the name
 
-            add_specific_ionising_lum(fname)+            add_log10Q(fname)