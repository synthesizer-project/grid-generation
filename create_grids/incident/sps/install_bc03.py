--- conflicted
+++ resolved
@@ -17,11 +17,7 @@
     __tag__,
     write_data_h5py,
     write_attribute,
-<<<<<<< HEAD
-    add_specific_ionising_lum,
-=======
     add_log10Q,
->>>>>>> 21b6b041
     get_model_filename,
 )
 
