--- conflicted
+++ resolved
@@ -112,11 +112,6 @@
 #         if 'log10Q' in hf.keys():
 #             del hf['log10Q']  # delete log10Q if it already exists
 
-<<<<<<< HEAD
-# import functions from grid_utils module
-sys.path.append(os.path.join(os.path.dirname(__file__), ".."))
-from grid_utils import get_grid_properties_from_hdf5  # need this to work
-=======
 #         for ion in ions:
 
 #             ionisation_energy = Ions.energy[ion]
@@ -212,5 +207,4 @@
     Returns:
     parameters (object)
     """
-    return __import__(param_file)
->>>>>>> 21b6b041
+    return __import__(param_file)